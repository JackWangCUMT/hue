/**
 * Autogenerated by Thrift
 *
 * DO NOT EDIT UNLESS YOU ARE SURE THAT YOU KNOW WHAT YOU ARE DOING
 */
package org.apache.hadoop.thriftfs.api;

import java.util.List;
import java.util.ArrayList;
import java.util.Map;
import java.util.HashMap;
import java.util.EnumMap;
import java.util.Set;
import java.util.HashSet;
import java.util.EnumSet;
import java.util.Collections;
import java.util.BitSet;
import java.nio.ByteBuffer;
import java.util.Arrays;
import org.slf4j.Logger;
import org.slf4j.LoggerFactory;

import org.apache.thrift.*;
import org.apache.thrift.async.*;
import org.apache.thrift.meta_data.*;
import org.apache.thrift.transport.*;
import org.apache.thrift.protocol.*;

/**
 * Representation of a file block in HDFS
 * 
 * Modelled after org.apache.hadoop.hdfs.protocol.LocatedBlock
 */
public class Block implements TBase<Block, Block._Fields>, java.io.Serializable, Cloneable {
  private static final TStruct STRUCT_DESC = new TStruct("Block");

  private static final TField BLOCK_ID_FIELD_DESC = new TField("blockId", TType.I64, (short)1);
  private static final TField PATH_FIELD_DESC = new TField("path", TType.STRING, (short)2);
  private static final TField NUM_BYTES_FIELD_DESC = new TField("numBytes", TType.I64, (short)3);
  private static final TField GEN_STAMP_FIELD_DESC = new TField("genStamp", TType.I64, (short)4);
  private static final TField NODES_FIELD_DESC = new TField("nodes", TType.LIST, (short)5);
  private static final TField START_OFFSET_FIELD_DESC = new TField("startOffset", TType.I64, (short)6);
  private static final TField TOKEN_FIELD_DESC = new TField("token", TType.STRING, (short)7);

  /**
   * Block ID (unique among all blocks in a filesystem).
   */
  public long blockId;
  /**
   * Path of the file which this block belongs to.
   */
  public String path;
  /**
   * Length of this block.
   */
  public long numBytes;
  /**
   * Generational stamp of this block.
   */
  public long genStamp;
  /**
   * List of data nodes with copies  of this block.
   */
  public List<DatanodeInfo> nodes;
  /**
   * Offset of the first byte of the block relative to the start of the file
   */
  public long startOffset;
  /**
   * The serialized token associated with this block.
   */
  public String token;

  /** The set of fields this struct contains, along with convenience methods for finding and manipulating them. */
  public enum _Fields implements TFieldIdEnum {
    /**
     * Block ID (unique among all blocks in a filesystem).
     */
    BLOCK_ID((short)1, "blockId"),
    /**
     * Path of the file which this block belongs to.
     */
    PATH((short)2, "path"),
    /**
     * Length of this block.
     */
    NUM_BYTES((short)3, "numBytes"),
    /**
     * Generational stamp of this block.
     */
    GEN_STAMP((short)4, "genStamp"),
    /**
     * List of data nodes with copies  of this block.
     */
    NODES((short)5, "nodes"),
    /**
     * Offset of the first byte of the block relative to the start of the file
     */
    START_OFFSET((short)6, "startOffset"),
    /**
     * The serialized token associated with this block.
     */
    TOKEN((short)7, "token");

    private static final Map<String, _Fields> byName = new HashMap<String, _Fields>();

    static {
      for (_Fields field : EnumSet.allOf(_Fields.class)) {
        byName.put(field.getFieldName(), field);
      }
    }

    /**
     * Find the _Fields constant that matches fieldId, or null if its not found.
     */
    public static _Fields findByThriftId(int fieldId) {
      switch(fieldId) {
        case 1: // BLOCK_ID
          return BLOCK_ID;
        case 2: // PATH
          return PATH;
        case 3: // NUM_BYTES
          return NUM_BYTES;
        case 4: // GEN_STAMP
          return GEN_STAMP;
        case 5: // NODES
          return NODES;
        case 6: // START_OFFSET
          return START_OFFSET;
        case 7: // TOKEN
          return TOKEN;
        default:
          return null;
      }
    }

    /**
     * Find the _Fields constant that matches fieldId, throwing an exception
     * if it is not found.
     */
    public static _Fields findByThriftIdOrThrow(int fieldId) {
      _Fields fields = findByThriftId(fieldId);
      if (fields == null) throw new IllegalArgumentException("Field " + fieldId + " doesn't exist!");
      return fields;
    }

    /**
     * Find the _Fields constant that matches name, or null if its not found.
     */
    public static _Fields findByName(String name) {
      return byName.get(name);
    }

    private final short _thriftId;
    private final String _fieldName;

    _Fields(short thriftId, String fieldName) {
      _thriftId = thriftId;
      _fieldName = fieldName;
    }

    public short getThriftFieldId() {
      return _thriftId;
    }

    public String getFieldName() {
      return _fieldName;
    }
  }

  // isset id assignments
  private static final int __BLOCKID_ISSET_ID = 0;
  private static final int __NUMBYTES_ISSET_ID = 1;
  private static final int __GENSTAMP_ISSET_ID = 2;
  private static final int __STARTOFFSET_ISSET_ID = 3;
  private BitSet __isset_bit_vector = new BitSet(4);

  public static final Map<_Fields, FieldMetaData> metaDataMap;
  static {
    Map<_Fields, FieldMetaData> tmpMap = new EnumMap<_Fields, FieldMetaData>(_Fields.class);
    tmpMap.put(_Fields.BLOCK_ID, new FieldMetaData("blockId", TFieldRequirementType.DEFAULT, 
        new FieldValueMetaData(TType.I64)));
    tmpMap.put(_Fields.PATH, new FieldMetaData("path", TFieldRequirementType.DEFAULT, 
        new FieldValueMetaData(TType.STRING)));
    tmpMap.put(_Fields.NUM_BYTES, new FieldMetaData("numBytes", TFieldRequirementType.DEFAULT, 
        new FieldValueMetaData(TType.I64)));
<<<<<<< HEAD
    put(_Fields.NODES, new FieldMetaData("nodes", TFieldRequirementType.DEFAULT, 
        new ListMetaData(TType.LIST, 
            new StructMetaData(TType.STRUCT, DatanodeInfo.class))));
    put(_Fields.START_OFFSET, new FieldMetaData("startOffset", TFieldRequirementType.DEFAULT, 
        new FieldValueMetaData(TType.I64)));
    put(_Fields.TOKEN, new FieldMetaData("token", TFieldRequirementType.DEFAULT, 
        new FieldValueMetaData(TType.STRING)));
  }});

  static {
=======
    tmpMap.put(_Fields.GEN_STAMP, new FieldMetaData("genStamp", TFieldRequirementType.DEFAULT, 
        new FieldValueMetaData(TType.I64)));
    tmpMap.put(_Fields.NODES, new FieldMetaData("nodes", TFieldRequirementType.DEFAULT, 
        new ListMetaData(TType.LIST, 
            new StructMetaData(TType.STRUCT, DatanodeInfo.class))));
    tmpMap.put(_Fields.START_OFFSET, new FieldMetaData("startOffset", TFieldRequirementType.DEFAULT, 
        new FieldValueMetaData(TType.I64)));
    tmpMap.put(_Fields.TOKEN, new FieldMetaData("token", TFieldRequirementType.DEFAULT, 
        new FieldValueMetaData(TType.STRING)));
    metaDataMap = Collections.unmodifiableMap(tmpMap);
>>>>>>> b626a2f3
    FieldMetaData.addStructMetaDataMap(Block.class, metaDataMap);
  }

  public Block() {
  }

  public Block(
    long blockId,
    String path,
    long numBytes,
    long genStamp,
    List<DatanodeInfo> nodes,
    long startOffset,
    String token)
  {
    this();
    this.blockId = blockId;
    setBlockIdIsSet(true);
    this.path = path;
    this.numBytes = numBytes;
    setNumBytesIsSet(true);
    this.genStamp = genStamp;
    setGenStampIsSet(true);
    this.nodes = nodes;
    this.startOffset = startOffset;
    setStartOffsetIsSet(true);
    this.token = token;
  }

  /**
   * Performs a deep copy on <i>other</i>.
   */
  public Block(Block other) {
    __isset_bit_vector.clear();
    __isset_bit_vector.or(other.__isset_bit_vector);
    this.blockId = other.blockId;
    if (other.isSetPath()) {
      this.path = other.path;
    }
    this.numBytes = other.numBytes;
    this.genStamp = other.genStamp;
    if (other.isSetNodes()) {
      List<DatanodeInfo> __this__nodes = new ArrayList<DatanodeInfo>();
      for (DatanodeInfo other_element : other.nodes) {
        __this__nodes.add(new DatanodeInfo(other_element));
      }
      this.nodes = __this__nodes;
    }
    this.startOffset = other.startOffset;
    if (other.isSetToken()) {
      this.token = other.token;
    }
  }

  public Block deepCopy() {
    return new Block(this);
  }

  @Override
  public void clear() {
    setBlockIdIsSet(false);
    this.blockId = 0;
    this.path = null;
    setNumBytesIsSet(false);
    this.numBytes = 0;
    setGenStampIsSet(false);
    this.genStamp = 0;
    this.nodes = null;
    setStartOffsetIsSet(false);
    this.startOffset = 0;
    this.token = null;
  }

  /**
   * Block ID (unique among all blocks in a filesystem).
   */
  public long getBlockId() {
    return this.blockId;
  }

  /**
   * Block ID (unique among all blocks in a filesystem).
   */
  public Block setBlockId(long blockId) {
    this.blockId = blockId;
    setBlockIdIsSet(true);
    return this;
  }

  public void unsetBlockId() {
    __isset_bit_vector.clear(__BLOCKID_ISSET_ID);
  }

  /** Returns true if field blockId is set (has been asigned a value) and false otherwise */
  public boolean isSetBlockId() {
    return __isset_bit_vector.get(__BLOCKID_ISSET_ID);
  }

  public void setBlockIdIsSet(boolean value) {
    __isset_bit_vector.set(__BLOCKID_ISSET_ID, value);
  }

  /**
   * Path of the file which this block belongs to.
   */
  public String getPath() {
    return this.path;
  }

  /**
   * Path of the file which this block belongs to.
   */
  public Block setPath(String path) {
    this.path = path;
    return this;
  }

  public void unsetPath() {
    this.path = null;
  }

  /** Returns true if field path is set (has been asigned a value) and false otherwise */
  public boolean isSetPath() {
    return this.path != null;
  }

  public void setPathIsSet(boolean value) {
    if (!value) {
      this.path = null;
    }
  }

  /**
   * Length of this block.
   */
  public long getNumBytes() {
    return this.numBytes;
  }

  /**
   * Length of this block.
   */
  public Block setNumBytes(long numBytes) {
    this.numBytes = numBytes;
    setNumBytesIsSet(true);
    return this;
  }

  public void unsetNumBytes() {
    __isset_bit_vector.clear(__NUMBYTES_ISSET_ID);
  }

  /** Returns true if field numBytes is set (has been asigned a value) and false otherwise */
  public boolean isSetNumBytes() {
    return __isset_bit_vector.get(__NUMBYTES_ISSET_ID);
  }

  public void setNumBytesIsSet(boolean value) {
    __isset_bit_vector.set(__NUMBYTES_ISSET_ID, value);
  }

  /**
   * Generational stamp of this block.
   */
  public long getGenStamp() {
    return this.genStamp;
  }

  /**
   * Generational stamp of this block.
   */
  public Block setGenStamp(long genStamp) {
    this.genStamp = genStamp;
    setGenStampIsSet(true);
    return this;
  }

  public void unsetGenStamp() {
    __isset_bit_vector.clear(__GENSTAMP_ISSET_ID);
  }

  /** Returns true if field genStamp is set (has been asigned a value) and false otherwise */
  public boolean isSetGenStamp() {
    return __isset_bit_vector.get(__GENSTAMP_ISSET_ID);
  }

  public void setGenStampIsSet(boolean value) {
    __isset_bit_vector.set(__GENSTAMP_ISSET_ID, value);
  }

  public int getNodesSize() {
    return (this.nodes == null) ? 0 : this.nodes.size();
  }

  public java.util.Iterator<DatanodeInfo> getNodesIterator() {
    return (this.nodes == null) ? null : this.nodes.iterator();
  }

  public void addToNodes(DatanodeInfo elem) {
    if (this.nodes == null) {
      this.nodes = new ArrayList<DatanodeInfo>();
    }
    this.nodes.add(elem);
  }

  /**
   * List of data nodes with copies  of this block.
   */
  public List<DatanodeInfo> getNodes() {
    return this.nodes;
  }

  /**
   * List of data nodes with copies  of this block.
   */
  public Block setNodes(List<DatanodeInfo> nodes) {
    this.nodes = nodes;
    return this;
  }

  public void unsetNodes() {
    this.nodes = null;
  }

  /** Returns true if field nodes is set (has been asigned a value) and false otherwise */
  public boolean isSetNodes() {
    return this.nodes != null;
  }

  public void setNodesIsSet(boolean value) {
    if (!value) {
      this.nodes = null;
    }
  }

  /**
   * Offset of the first byte of the block relative to the start of the file
   */
  public long getStartOffset() {
    return this.startOffset;
  }

  /**
   * Offset of the first byte of the block relative to the start of the file
   */
  public Block setStartOffset(long startOffset) {
    this.startOffset = startOffset;
    setStartOffsetIsSet(true);
    return this;
  }

  public void unsetStartOffset() {
    __isset_bit_vector.clear(__STARTOFFSET_ISSET_ID);
  }

  /** Returns true if field startOffset is set (has been asigned a value) and false otherwise */
  public boolean isSetStartOffset() {
    return __isset_bit_vector.get(__STARTOFFSET_ISSET_ID);
  }

  public void setStartOffsetIsSet(boolean value) {
    __isset_bit_vector.set(__STARTOFFSET_ISSET_ID, value);
  }

  /**
   * The serialized token associated with this block.
   */
  public String getToken() {
    return this.token;
  }

  /**
   * The serialized token associated with this block.
   */
  public Block setToken(String token) {
    this.token = token;
    return this;
  }

  public void unsetToken() {
    this.token = null;
  }

  /** Returns true if field token is set (has been asigned a value) and false otherwise */
  public boolean isSetToken() {
    return this.token != null;
  }

  public void setTokenIsSet(boolean value) {
    if (!value) {
      this.token = null;
    }
  }

  public void setFieldValue(_Fields field, Object value) {
    switch (field) {
    case BLOCK_ID:
      if (value == null) {
        unsetBlockId();
      } else {
        setBlockId((Long)value);
      }
      break;

    case PATH:
      if (value == null) {
        unsetPath();
      } else {
        setPath((String)value);
      }
      break;

    case NUM_BYTES:
      if (value == null) {
        unsetNumBytes();
      } else {
        setNumBytes((Long)value);
      }
      break;

    case GEN_STAMP:
      if (value == null) {
        unsetGenStamp();
      } else {
        setGenStamp((Long)value);
      }
      break;

    case NODES:
      if (value == null) {
        unsetNodes();
      } else {
        setNodes((List<DatanodeInfo>)value);
      }
      break;

    case START_OFFSET:
      if (value == null) {
        unsetStartOffset();
      } else {
        setStartOffset((Long)value);
      }
      break;

    case TOKEN:
      if (value == null) {
        unsetToken();
      } else {
        setToken((String)value);
      }
      break;

    }
  }

  public Object getFieldValue(_Fields field) {
    switch (field) {
    case BLOCK_ID:
      return new Long(getBlockId());

    case PATH:
      return getPath();

    case NUM_BYTES:
      return new Long(getNumBytes());

    case GEN_STAMP:
      return new Long(getGenStamp());

    case NODES:
      return getNodes();

    case START_OFFSET:
      return new Long(getStartOffset());

    case TOKEN:
      return getToken();

    }
    throw new IllegalStateException();
  }

  /** Returns true if field corresponding to fieldID is set (has been asigned a value) and false otherwise */
  public boolean isSet(_Fields field) {
    if (field == null) {
      throw new IllegalArgumentException();
    }

    switch (field) {
    case BLOCK_ID:
      return isSetBlockId();
    case PATH:
      return isSetPath();
    case NUM_BYTES:
      return isSetNumBytes();
    case GEN_STAMP:
      return isSetGenStamp();
    case NODES:
      return isSetNodes();
    case START_OFFSET:
      return isSetStartOffset();
    case TOKEN:
      return isSetToken();
    }
    throw new IllegalStateException();
  }

  @Override
  public boolean equals(Object that) {
    if (that == null)
      return false;
    if (that instanceof Block)
      return this.equals((Block)that);
    return false;
  }

  public boolean equals(Block that) {
    if (that == null)
      return false;

    boolean this_present_blockId = true;
    boolean that_present_blockId = true;
    if (this_present_blockId || that_present_blockId) {
      if (!(this_present_blockId && that_present_blockId))
        return false;
      if (this.blockId != that.blockId)
        return false;
    }

    boolean this_present_path = true && this.isSetPath();
    boolean that_present_path = true && that.isSetPath();
    if (this_present_path || that_present_path) {
      if (!(this_present_path && that_present_path))
        return false;
      if (!this.path.equals(that.path))
        return false;
    }

    boolean this_present_numBytes = true;
    boolean that_present_numBytes = true;
    if (this_present_numBytes || that_present_numBytes) {
      if (!(this_present_numBytes && that_present_numBytes))
        return false;
      if (this.numBytes != that.numBytes)
        return false;
    }

    boolean this_present_genStamp = true;
    boolean that_present_genStamp = true;
    if (this_present_genStamp || that_present_genStamp) {
      if (!(this_present_genStamp && that_present_genStamp))
        return false;
      if (this.genStamp != that.genStamp)
        return false;
    }

    boolean this_present_nodes = true && this.isSetNodes();
    boolean that_present_nodes = true && that.isSetNodes();
    if (this_present_nodes || that_present_nodes) {
      if (!(this_present_nodes && that_present_nodes))
        return false;
      if (!this.nodes.equals(that.nodes))
        return false;
    }

    boolean this_present_startOffset = true;
    boolean that_present_startOffset = true;
    if (this_present_startOffset || that_present_startOffset) {
      if (!(this_present_startOffset && that_present_startOffset))
        return false;
      if (this.startOffset != that.startOffset)
        return false;
    }

    boolean this_present_token = true && this.isSetToken();
    boolean that_present_token = true && that.isSetToken();
    if (this_present_token || that_present_token) {
      if (!(this_present_token && that_present_token))
        return false;
      if (!this.token.equals(that.token))
        return false;
    }

    return true;
  }

  @Override
  public int hashCode() {
    return 0;
  }

  public int compareTo(Block other) {
    if (!getClass().equals(other.getClass())) {
      return getClass().getName().compareTo(other.getClass().getName());
    }

    int lastComparison = 0;
    Block typedOther = (Block)other;

    lastComparison = Boolean.valueOf(isSetBlockId()).compareTo(typedOther.isSetBlockId());
    if (lastComparison != 0) {
      return lastComparison;
    }
    if (isSetBlockId()) {
      lastComparison = TBaseHelper.compareTo(this.blockId, typedOther.blockId);
      if (lastComparison != 0) {
        return lastComparison;
      }
    }
    lastComparison = Boolean.valueOf(isSetPath()).compareTo(typedOther.isSetPath());
    if (lastComparison != 0) {
      return lastComparison;
    }
    if (isSetPath()) {
      lastComparison = TBaseHelper.compareTo(this.path, typedOther.path);
      if (lastComparison != 0) {
        return lastComparison;
      }
    }
    lastComparison = Boolean.valueOf(isSetNumBytes()).compareTo(typedOther.isSetNumBytes());
    if (lastComparison != 0) {
      return lastComparison;
    }
    if (isSetNumBytes()) {
      lastComparison = TBaseHelper.compareTo(this.numBytes, typedOther.numBytes);
      if (lastComparison != 0) {
        return lastComparison;
      }
    }
    lastComparison = Boolean.valueOf(isSetGenStamp()).compareTo(typedOther.isSetGenStamp());
    if (lastComparison != 0) {
      return lastComparison;
    }
    if (isSetGenStamp()) {
      lastComparison = TBaseHelper.compareTo(this.genStamp, typedOther.genStamp);
      if (lastComparison != 0) {
        return lastComparison;
      }
    }
<<<<<<< HEAD
    lastComparison = Boolean.valueOf(isSetNodes()).compareTo(isSetNodes());
    if (lastComparison != 0) {
      return lastComparison;
    }
    lastComparison = TBaseHelper.compareTo(nodes, typedOther.nodes);
    if (lastComparison != 0) {
      return lastComparison;
    }
    lastComparison = Boolean.valueOf(isSetStartOffset()).compareTo(isSetStartOffset());
=======
    lastComparison = Boolean.valueOf(isSetNodes()).compareTo(typedOther.isSetNodes());
>>>>>>> b626a2f3
    if (lastComparison != 0) {
      return lastComparison;
    }
    if (isSetNodes()) {
      lastComparison = TBaseHelper.compareTo(this.nodes, typedOther.nodes);
      if (lastComparison != 0) {
        return lastComparison;
      }
    }
<<<<<<< HEAD
    lastComparison = Boolean.valueOf(isSetToken()).compareTo(isSetToken());
    if (lastComparison != 0) {
      return lastComparison;
    }
    lastComparison = TBaseHelper.compareTo(token, typedOther.token);
=======
    lastComparison = Boolean.valueOf(isSetStartOffset()).compareTo(typedOther.isSetStartOffset());
    if (lastComparison != 0) {
      return lastComparison;
    }
    if (isSetStartOffset()) {
      lastComparison = TBaseHelper.compareTo(this.startOffset, typedOther.startOffset);
      if (lastComparison != 0) {
        return lastComparison;
      }
    }
    lastComparison = Boolean.valueOf(isSetToken()).compareTo(typedOther.isSetToken());
>>>>>>> b626a2f3
    if (lastComparison != 0) {
      return lastComparison;
    }
    if (isSetToken()) {
      lastComparison = TBaseHelper.compareTo(this.token, typedOther.token);
      if (lastComparison != 0) {
        return lastComparison;
      }
    }
    return 0;
  }

  public _Fields fieldForId(int fieldId) {
    return _Fields.findByThriftId(fieldId);
  }

  public void read(TProtocol iprot) throws TException {
    TField field;
    iprot.readStructBegin();
    while (true)
    {
      field = iprot.readFieldBegin();
      if (field.type == TType.STOP) { 
        break;
      }
<<<<<<< HEAD
      _Fields fieldId = _Fields.findByThriftId(field.id);
      if (fieldId == null) {
        TProtocolUtil.skip(iprot, field.type);
      } else {
        switch (fieldId) {
          case BLOCK_ID:
            if (field.type == TType.I64) {
              this.blockId = iprot.readI64();
              setBlockIdIsSet(true);
            } else { 
              TProtocolUtil.skip(iprot, field.type);
            }
            break;
          case PATH:
            if (field.type == TType.STRING) {
              this.path = iprot.readString();
            } else { 
              TProtocolUtil.skip(iprot, field.type);
            }
            break;
          case NUM_BYTES:
            if (field.type == TType.I64) {
              this.numBytes = iprot.readI64();
              setNumBytesIsSet(true);
            } else { 
              TProtocolUtil.skip(iprot, field.type);
            }
            break;
          case GEN_STAMP:
            if (field.type == TType.I64) {
              this.genStamp = iprot.readI64();
              setGenStampIsSet(true);
            } else { 
              TProtocolUtil.skip(iprot, field.type);
            }
            break;
          case NODES:
            if (field.type == TType.LIST) {
=======
      switch (field.id) {
        case 1: // BLOCK_ID
          if (field.type == TType.I64) {
            this.blockId = iprot.readI64();
            setBlockIdIsSet(true);
          } else { 
            TProtocolUtil.skip(iprot, field.type);
          }
          break;
        case 2: // PATH
          if (field.type == TType.STRING) {
            this.path = iprot.readString();
          } else { 
            TProtocolUtil.skip(iprot, field.type);
          }
          break;
        case 3: // NUM_BYTES
          if (field.type == TType.I64) {
            this.numBytes = iprot.readI64();
            setNumBytesIsSet(true);
          } else { 
            TProtocolUtil.skip(iprot, field.type);
          }
          break;
        case 4: // GEN_STAMP
          if (field.type == TType.I64) {
            this.genStamp = iprot.readI64();
            setGenStampIsSet(true);
          } else { 
            TProtocolUtil.skip(iprot, field.type);
          }
          break;
        case 5: // NODES
          if (field.type == TType.LIST) {
            {
              TList _list0 = iprot.readListBegin();
              this.nodes = new ArrayList<DatanodeInfo>(_list0.size);
              for (int _i1 = 0; _i1 < _list0.size; ++_i1)
>>>>>>> b626a2f3
              {
                DatanodeInfo _elem2;
                _elem2 = new DatanodeInfo();
                _elem2.read(iprot);
                this.nodes.add(_elem2);
              }
              iprot.readListEnd();
            }
<<<<<<< HEAD
            break;
          case START_OFFSET:
            if (field.type == TType.I64) {
              this.startOffset = iprot.readI64();
              setStartOffsetIsSet(true);
            } else { 
              TProtocolUtil.skip(iprot, field.type);
            }
            break;
          case TOKEN:
            if (field.type == TType.STRING) {
              this.token = iprot.readString();
            } else { 
              TProtocolUtil.skip(iprot, field.type);
            }
            break;
        }
        iprot.readFieldEnd();
=======
          } else { 
            TProtocolUtil.skip(iprot, field.type);
          }
          break;
        case 6: // START_OFFSET
          if (field.type == TType.I64) {
            this.startOffset = iprot.readI64();
            setStartOffsetIsSet(true);
          } else { 
            TProtocolUtil.skip(iprot, field.type);
          }
          break;
        case 7: // TOKEN
          if (field.type == TType.STRING) {
            this.token = iprot.readString();
          } else { 
            TProtocolUtil.skip(iprot, field.type);
          }
          break;
        default:
          TProtocolUtil.skip(iprot, field.type);
>>>>>>> b626a2f3
      }
      iprot.readFieldEnd();
    }
    iprot.readStructEnd();

    // check for required fields of primitive type, which can't be checked in the validate method
    validate();
  }

  public void write(TProtocol oprot) throws TException {
    validate();

    oprot.writeStructBegin(STRUCT_DESC);
    oprot.writeFieldBegin(BLOCK_ID_FIELD_DESC);
    oprot.writeI64(this.blockId);
    oprot.writeFieldEnd();
    if (this.path != null) {
      oprot.writeFieldBegin(PATH_FIELD_DESC);
      oprot.writeString(this.path);
      oprot.writeFieldEnd();
    }
    oprot.writeFieldBegin(NUM_BYTES_FIELD_DESC);
    oprot.writeI64(this.numBytes);
    oprot.writeFieldEnd();
    oprot.writeFieldBegin(GEN_STAMP_FIELD_DESC);
    oprot.writeI64(this.genStamp);
    oprot.writeFieldEnd();
    if (this.nodes != null) {
      oprot.writeFieldBegin(NODES_FIELD_DESC);
      {
        oprot.writeListBegin(new TList(TType.STRUCT, this.nodes.size()));
        for (DatanodeInfo _iter3 : this.nodes)
        {
          _iter3.write(oprot);
        }
        oprot.writeListEnd();
      }
      oprot.writeFieldEnd();
    }
    oprot.writeFieldBegin(START_OFFSET_FIELD_DESC);
    oprot.writeI64(this.startOffset);
    oprot.writeFieldEnd();
    if (this.token != null) {
      oprot.writeFieldBegin(TOKEN_FIELD_DESC);
      oprot.writeString(this.token);
      oprot.writeFieldEnd();
    }
    oprot.writeFieldStop();
    oprot.writeStructEnd();
  }

  @Override
  public String toString() {
    StringBuilder sb = new StringBuilder("Block(");
    boolean first = true;

    sb.append("blockId:");
    sb.append(this.blockId);
    first = false;
    if (!first) sb.append(", ");
    sb.append("path:");
    if (this.path == null) {
      sb.append("null");
    } else {
      sb.append(this.path);
    }
    first = false;
    if (!first) sb.append(", ");
    sb.append("numBytes:");
    sb.append(this.numBytes);
    first = false;
    if (!first) sb.append(", ");
    sb.append("genStamp:");
    sb.append(this.genStamp);
    first = false;
    if (!first) sb.append(", ");
    sb.append("nodes:");
    if (this.nodes == null) {
      sb.append("null");
    } else {
      sb.append(this.nodes);
    }
    first = false;
    if (!first) sb.append(", ");
    sb.append("startOffset:");
    sb.append(this.startOffset);
    first = false;
    if (!first) sb.append(", ");
    sb.append("token:");
    if (this.token == null) {
      sb.append("null");
    } else {
      sb.append(this.token);
    }
    first = false;
    sb.append(")");
    return sb.toString();
  }

  public void validate() throws TException {
    // check for required fields
  }

}
<|MERGE_RESOLUTION|>--- conflicted
+++ resolved
@@ -184,18 +184,6 @@
         new FieldValueMetaData(TType.STRING)));
     tmpMap.put(_Fields.NUM_BYTES, new FieldMetaData("numBytes", TFieldRequirementType.DEFAULT, 
         new FieldValueMetaData(TType.I64)));
-<<<<<<< HEAD
-    put(_Fields.NODES, new FieldMetaData("nodes", TFieldRequirementType.DEFAULT, 
-        new ListMetaData(TType.LIST, 
-            new StructMetaData(TType.STRUCT, DatanodeInfo.class))));
-    put(_Fields.START_OFFSET, new FieldMetaData("startOffset", TFieldRequirementType.DEFAULT, 
-        new FieldValueMetaData(TType.I64)));
-    put(_Fields.TOKEN, new FieldMetaData("token", TFieldRequirementType.DEFAULT, 
-        new FieldValueMetaData(TType.STRING)));
-  }});
-
-  static {
-=======
     tmpMap.put(_Fields.GEN_STAMP, new FieldMetaData("genStamp", TFieldRequirementType.DEFAULT, 
         new FieldValueMetaData(TType.I64)));
     tmpMap.put(_Fields.NODES, new FieldMetaData("nodes", TFieldRequirementType.DEFAULT, 
@@ -206,7 +194,6 @@
     tmpMap.put(_Fields.TOKEN, new FieldMetaData("token", TFieldRequirementType.DEFAULT, 
         new FieldValueMetaData(TType.STRING)));
     metaDataMap = Collections.unmodifiableMap(tmpMap);
->>>>>>> b626a2f3
     FieldMetaData.addStructMetaDataMap(Block.class, metaDataMap);
   }
 
@@ -746,19 +733,7 @@
         return lastComparison;
       }
     }
-<<<<<<< HEAD
-    lastComparison = Boolean.valueOf(isSetNodes()).compareTo(isSetNodes());
-    if (lastComparison != 0) {
-      return lastComparison;
-    }
-    lastComparison = TBaseHelper.compareTo(nodes, typedOther.nodes);
-    if (lastComparison != 0) {
-      return lastComparison;
-    }
-    lastComparison = Boolean.valueOf(isSetStartOffset()).compareTo(isSetStartOffset());
-=======
     lastComparison = Boolean.valueOf(isSetNodes()).compareTo(typedOther.isSetNodes());
->>>>>>> b626a2f3
     if (lastComparison != 0) {
       return lastComparison;
     }
@@ -768,13 +743,6 @@
         return lastComparison;
       }
     }
-<<<<<<< HEAD
-    lastComparison = Boolean.valueOf(isSetToken()).compareTo(isSetToken());
-    if (lastComparison != 0) {
-      return lastComparison;
-    }
-    lastComparison = TBaseHelper.compareTo(token, typedOther.token);
-=======
     lastComparison = Boolean.valueOf(isSetStartOffset()).compareTo(typedOther.isSetStartOffset());
     if (lastComparison != 0) {
       return lastComparison;
@@ -786,7 +754,6 @@
       }
     }
     lastComparison = Boolean.valueOf(isSetToken()).compareTo(typedOther.isSetToken());
->>>>>>> b626a2f3
     if (lastComparison != 0) {
       return lastComparison;
     }
@@ -812,46 +779,6 @@
       if (field.type == TType.STOP) { 
         break;
       }
-<<<<<<< HEAD
-      _Fields fieldId = _Fields.findByThriftId(field.id);
-      if (fieldId == null) {
-        TProtocolUtil.skip(iprot, field.type);
-      } else {
-        switch (fieldId) {
-          case BLOCK_ID:
-            if (field.type == TType.I64) {
-              this.blockId = iprot.readI64();
-              setBlockIdIsSet(true);
-            } else { 
-              TProtocolUtil.skip(iprot, field.type);
-            }
-            break;
-          case PATH:
-            if (field.type == TType.STRING) {
-              this.path = iprot.readString();
-            } else { 
-              TProtocolUtil.skip(iprot, field.type);
-            }
-            break;
-          case NUM_BYTES:
-            if (field.type == TType.I64) {
-              this.numBytes = iprot.readI64();
-              setNumBytesIsSet(true);
-            } else { 
-              TProtocolUtil.skip(iprot, field.type);
-            }
-            break;
-          case GEN_STAMP:
-            if (field.type == TType.I64) {
-              this.genStamp = iprot.readI64();
-              setGenStampIsSet(true);
-            } else { 
-              TProtocolUtil.skip(iprot, field.type);
-            }
-            break;
-          case NODES:
-            if (field.type == TType.LIST) {
-=======
       switch (field.id) {
         case 1: // BLOCK_ID
           if (field.type == TType.I64) {
@@ -890,7 +817,6 @@
               TList _list0 = iprot.readListBegin();
               this.nodes = new ArrayList<DatanodeInfo>(_list0.size);
               for (int _i1 = 0; _i1 < _list0.size; ++_i1)
->>>>>>> b626a2f3
               {
                 DatanodeInfo _elem2;
                 _elem2 = new DatanodeInfo();
@@ -899,26 +825,6 @@
               }
               iprot.readListEnd();
             }
-<<<<<<< HEAD
-            break;
-          case START_OFFSET:
-            if (field.type == TType.I64) {
-              this.startOffset = iprot.readI64();
-              setStartOffsetIsSet(true);
-            } else { 
-              TProtocolUtil.skip(iprot, field.type);
-            }
-            break;
-          case TOKEN:
-            if (field.type == TType.STRING) {
-              this.token = iprot.readString();
-            } else { 
-              TProtocolUtil.skip(iprot, field.type);
-            }
-            break;
-        }
-        iprot.readFieldEnd();
-=======
           } else { 
             TProtocolUtil.skip(iprot, field.type);
           }
@@ -940,7 +846,6 @@
           break;
         default:
           TProtocolUtil.skip(iprot, field.type);
->>>>>>> b626a2f3
       }
       iprot.readFieldEnd();
     }
